--- conflicted
+++ resolved
@@ -6,6 +6,7 @@
     "build": "next build",
     "dev": "next dev",
     "start": "next start",
+    "build:docs": "node ./scripts/generate-docs.mjs",
     "build:docs": "node ./scripts/generate-docs.mjs",
     "typecheck": "tsc --noEmit",
     "postinstall": "fumadocs-mdx"
@@ -62,11 +63,7 @@
     "fumadocs-core": "14.0.2",
     "fumadocs-docgen": "^1.1.0",
     "fumadocs-mdx": "11.1.0",
-<<<<<<< HEAD
     "fumadocs-openapi": "^5.7.3",
-=======
-    "fumadocs-openapi": "^5.7.0",
->>>>>>> 9c3deb58
     "fumadocs-twoslash": "^1.1.2",
     "fumadocs-typescript": "^3.0.2",
     "fumadocs-ui": "14.0.2",
@@ -89,11 +86,7 @@
     "recharts": "^2.12.7",
     "rehype-mermaid": "^2.1.0",
     "remark-codesandbox": "^0.10.1",
-<<<<<<< HEAD
     "shiki": "^1.23.1",
-=======
-    "rimraf": "^6.0.1",
->>>>>>> 9c3deb58
     "sonner": "^1.5.0",
     "tailwind-merge": "^2.5.2",
     "tailwindcss-animate": "^1.0.7",
